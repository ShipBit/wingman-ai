--- conflicted
+++ resolved
@@ -4,11 +4,7 @@
 from packaging import version
 from api.interface import SystemCore, SystemInfo
 
-<<<<<<< HEAD
-LOCAL_VERSION = "1.1.1"
-=======
 LOCAL_VERSION = "1.2.0"
->>>>>>> 87d17125
 VERSION_ENDPOINT = "https://shipbit.de/wingman.json"
 
 
