--- conflicted
+++ resolved
@@ -22,11 +22,7 @@
 
 
 class UEXCorp(Skill):
-<<<<<<< HEAD
-    """Wingman AI Skill to utilize uexcorp api for bidirectional information transmission"""
-=======
     """Wingman AI Skill to utilize uexcorp api for trade recommendations"""
->>>>>>> 22bb5b5a
 
     # current skill version
     VERSION = "v14"
@@ -41,6 +37,9 @@
     ) -> None:
         super().__init__(config=config, settings=settings, wingman=wingman)
 
+        self.data_path = get_writable_dir(path.join("skills", "uexcorp", "data"))
+        self.logfileerror = path.join(self.data_path, "error.log")
+        self.logfiledebug = path.join(self.data_path, "debug.log")
         self.cachefile = path.join(self.data_path, "cache.json")
 
         self.skill_loaded = False
